/*
 * librdkafka - Apache Kafka C library
 *
 * Copyright (c) 2014, Magnus Edenhill
 * All rights reserved.
 * 
 * Redistribution and use in source and binary forms, with or without
 * modification, are permitted provided that the following conditions are met: 
 * 
 * 1. Redistributions of source code must retain the above copyright notice,
 *    this list of conditions and the following disclaimer. 
 * 2. Redistributions in binary form must reproduce the above copyright notice,
 *    this list of conditions and the following disclaimer in the documentation
 *    and/or other materials provided with the distribution. 
 * 
 * THIS SOFTWARE IS PROVIDED BY THE COPYRIGHT HOLDERS AND CONTRIBUTORS "AS IS"
 * AND ANY EXPRESS OR IMPLIED WARRANTIES, INCLUDING, BUT NOT LIMITED TO, THE 
 * IMPLIED WARRANTIES OF MERCHANTABILITY AND FITNESS FOR A PARTICULAR PURPOSE 
 * ARE DISCLAIMED. IN NO EVENT SHALL THE COPYRIGHT OWNER OR CONTRIBUTORS BE 
 * LIABLE FOR ANY DIRECT, INDIRECT, INCIDENTAL, SPECIAL, EXEMPLARY, OR 
 * CONSEQUENTIAL DAMAGES (INCLUDING, BUT NOT LIMITED TO, PROCUREMENT OF 
 * SUBSTITUTE GOODS OR SERVICES; LOSS OF USE, DATA, OR PROFITS; OR BUSINESS 
 * INTERRUPTION) HOWEVER CAUSED AND ON ANY THEORY OF LIABILITY, WHETHER IN 
 * CONTRACT, STRICT LIABILITY, OR TORT (INCLUDING NEGLIGENCE OR OTHERWISE)
 * ARISING IN ANY WAY OUT OF THE USE OF THIS SOFTWARE, EVEN IF ADVISED OF THE
 * POSSIBILITY OF SUCH DAMAGE.
 */

/**
 * Apache Kafka consumer & producer example programs
 * using the Kafka driver from librdkafka
 * (https://github.com/edenhill/librdkafka)
 */

#include <iostream>
#include <string>
#include <cstdlib>
#include <cstdio>
#include <csignal>
#include <cstring>

#ifndef _MSC_VER
#include <getopt.h>
#else
#include "../win32/wingetopt.h"
#endif

/*
 * Typically include path in a real application would be
 * #include <librdkafka/rdkafkacpp.h>
 */
#include "rdkafkacpp.h"



static bool run = true;
static bool exit_eof = false;

static void sigterm (int sig) {
  run = false;
}


class ExampleDeliveryReportCb : public RdKafka::DeliveryReportCb {
 public:
  void dr_cb (RdKafka::Message &message) {
    std::cout << "Message delivery for (" << message.len() << " bytes): " <<
        message.errstr() << std::endl;
  }
};


class ExampleEventCb : public RdKafka::EventCb {
 public:
  void event_cb (RdKafka::Event &event) {
    switch (event.type())
    {
      case RdKafka::Event::EVENT_ERROR:
        std::cerr << "ERROR (" << RdKafka::err2str(event.err()) << "): " <<
            event.str() << std::endl;
        if (event.err() == RdKafka::ERR__ALL_BROKERS_DOWN)
          run = false;
        break;

      case RdKafka::Event::EVENT_STATS:
        std::cerr << "\"STATS\": " << event.str() << std::endl;
        break;

      case RdKafka::Event::EVENT_LOG:
        fprintf(stderr, "LOG-%i-%s: %s\n",
                event.severity(), event.fac().c_str(), event.str().c_str());
        break;

      default:
        std::cerr << "EVENT " << event.type() <<
            " (" << RdKafka::err2str(event.err()) << "): " <<
            event.str() << std::endl;
        break;
    }
  }
};


/* Use of this partitioner is pretty pointless since no key is provided
 * in the produce() call. */
class MyHashPartitionerCb : public RdKafka::PartitionerCb {
 public:
  int32_t partitioner_cb (const RdKafka::Topic *topic, const std::string *key,
                          int32_t partition_cnt, void *msg_opaque) {
    return djb_hash(key->c_str(), key->size()) % partition_cnt;
  }
 private:

  static inline unsigned int djb_hash (const char *str, size_t len) {
    unsigned int hash = 5381;
    for (size_t i = 0 ; i < len ; i++)
      hash = ((hash << 5) + hash) + str[i];
    return hash;
  }
};

void msg_consume(RdKafka::Message* message, void* opaque) {
  switch (message->err()) {
    case RdKafka::ERR__TIMED_OUT:
      break;

    case RdKafka::ERR_NO_ERROR:
      /* Real message */
      std::cout << "Read msg at offset " << message->offset() << std::endl;
      if (message->key()) {
        std::cout << "Key: " << *message->key() << std::endl;
      }
      printf("%.*s\n",
        static_cast<int>(message->len()),
        static_cast<const char *>(message->payload()));
      break;

    case RdKafka::ERR__PARTITION_EOF:
      /* Last message */
      if (exit_eof) {
        run = false;
      }
      break;

    default:
      /* Errors */
      std::cerr << "Consume failed: " << message->errstr() << std::endl;
      run = false;
  }
}


class ExampleConsumeCb : public RdKafka::ConsumeCb {
 public:
  void consume_cb (RdKafka::Message &msg, void *opaque) {
    msg_consume(&msg, opaque);
  }
};



int main (int argc, char **argv) {
  std::string brokers = "localhost";
  std::string errstr;
  std::string topic_str;
  std::string mode;
  std::string debug;
  int32_t partition = RdKafka::Topic::PARTITION_UA;
  int64_t start_offset = RdKafka::Topic::OFFSET_BEGINNING;
  bool do_conf_dump = false;
  int opt;
  MyHashPartitionerCb hash_partitioner;
  int use_ccb = 0;

  /*
   * Create configuration objects
   */
  RdKafka::Conf *conf = RdKafka::Conf::create(RdKafka::Conf::CONF_GLOBAL);
  RdKafka::Conf *tconf = RdKafka::Conf::create(RdKafka::Conf::CONF_TOPIC);


<<<<<<< HEAD
  while ((opt = getopt(argc, argv, "PCt:p:b:z:qd:o:eX:AM:")) != -1) {
	  switch (opt) {
=======
  while ((opt = getopt(argc, argv, "PCt:p:b:z:qd:o:eX:AM:f:")) != -1) {
    switch (opt) {
>>>>>>> e3d98484
    case 'P':
    case 'C':
      mode = opt;
      break;
    case 't':
      topic_str = optarg;
      break;
    case 'p':
      if (!strcmp(optarg, "random"))
        /* default */;
      else if (!strcmp(optarg, "hash")) {
        if (tconf->set("partitioner_cb", &hash_partitioner, errstr) !=
            RdKafka::Conf::CONF_OK) {
          std::cerr << errstr << std::endl;
          exit(1);
        }
      } else
        partition = std::atoi(optarg);
      break;
    case 'b':
      brokers = optarg;
      break;
    case 'z':
      if (conf->set("compression.codec", optarg, errstr) !=
	  RdKafka::Conf::CONF_OK) {
	std::cerr << errstr << std::endl;
	exit(1);
      }
      break;
    case 'o':
      if (!strcmp(optarg, "end"))
	start_offset = RdKafka::Topic::OFFSET_END;
      else if (!strcmp(optarg, "beginning"))
	start_offset = RdKafka::Topic::OFFSET_BEGINNING;
      else if (!strcmp(optarg, "stored"))
	start_offset = RdKafka::Topic::OFFSET_STORED;
      else
	start_offset = strtoll(optarg, NULL, 10);
      break;
    case 'e':
      exit_eof = true;
      break;
    case 'd':
      debug = optarg;
      break;
    case 'M':
      if (conf->set("statistics.interval.ms", optarg, errstr) !=
          RdKafka::Conf::CONF_OK) {
        std::cerr << errstr << std::endl;
        exit(1);
      }
      break;
    case 'X':
      {
	char *name, *val;

	if (!strcmp(optarg, "dump")) {
	  do_conf_dump = true;
	  continue;
	}

	name = optarg;
	if (!(val = strchr(name, '='))) {
          std::cerr << "%% Expected -X property=value, not " <<
              name << std::endl;
	  exit(1);
	}

	*val = '\0';
	val++;

	/* Try "topic." prefixed properties on topic
	 * conf first, and then fall through to global if
	 * it didnt match a topic configuration property. */
        RdKafka::Conf::ConfResult res;
	if (!strncmp(name, "topic.", strlen("topic.")))
          res = tconf->set(name+strlen("topic."), val, errstr);
        else
	  res = conf->set(name, val, errstr);

	if (res != RdKafka::Conf::CONF_OK) {
          std::cerr << errstr << std::endl;
	  exit(1);
	}
      }
      break;

      case 'f':
        if (!strcmp(optarg, "ccb"))
          use_ccb = 1;
        else {
          std::cerr << "Unknown option: " << optarg << std::endl;
          exit(1);
        }
        break;

    default:
      goto usage;
    }
  }

  if (mode.empty() || topic_str.empty() || optind != argc) {
  usage:
    fprintf(stderr,
            "Usage: %s [-C|-P] -t <topic> "
            "[-p <partition>] [-b <host1:port1,host2:port2,..>]\n"
            "\n"
            "librdkafka version %s (0x%08x)\n"
            "\n"
            " Options:\n"
            "  -C | -P         Consumer or Producer mode\n"
            "  -t <topic>      Topic to fetch / produce\n"
            "  -p <num>        Partition (random partitioner)\n"
            "  -p <func>       Use partitioner:\n"
            "                  random (default), hash\n"
            "  -b <brokers>    Broker address (localhost:9092)\n"
            "  -z <codec>      Enable compression:\n"
            "                  none|gzip|snappy\n"
            "  -o <offset>     Start offset (consumer)\n"
            "  -e              Exit consumer when last message\n"
            "                  in partition has been received.\n"
            "  -d [facs..]     Enable debugging contexts:\n"
            "                  %s\n"
            "  -M <intervalms> Enable statistics\n"
            "  -X <prop=name>  Set arbitrary librdkafka "
            "configuration property\n"
            "                  Properties prefixed with \"topic.\" "
            "will be set on topic object.\n"
            "                  Use '-X list' to see the full list\n"
            "                  of supported properties.\n"
            "  -f <flag>       Set option:\n"
            "                     ccb - use consume_callback\n"
            "\n"
            " In Consumer mode:\n"
            "  writes fetched messages to stdout\n"
            " In Producer mode:\n"
            "  reads messages from stdin and sends to broker\n"
            "\n"
            "\n"
            "\n",
	    argv[0],
	    RdKafka::version_str().c_str(), RdKafka::version(),
	    RdKafka::get_debug_contexts().c_str());
	exit(1);
  }


  /*
   * Set configuration properties
   */
  conf->set("metadata.broker.list", brokers, errstr);

  if (!debug.empty()) {
    if (conf->set("debug", debug, errstr) != RdKafka::Conf::CONF_OK) {
      std::cerr << errstr << std::endl;
      exit(1);
    }
  }

  ExampleEventCb ex_event_cb;
  conf->set("event_cb", &ex_event_cb, errstr);

  if (do_conf_dump) {
    int pass;

    for (pass = 0 ; pass < 2 ; pass++) {
      std::list<std::string> *dump;
      if (pass == 0) {
        dump = conf->dump();
        std::cout << "# Global config" << std::endl;
      } else {
        dump = tconf->dump();
        std::cout << "# Topic config" << std::endl;
      }

      for (std::list<std::string>::iterator it = dump->begin();
           it != dump->end(); ) {
        std::cout << *it << " = ";
        it++;
        std::cout << *it << std::endl;
        it++;
      }
      std::cout << std::endl;
    }
    exit(0);
  }

  signal(SIGINT, sigterm);
  signal(SIGTERM, sigterm);


  if (mode == "P") {
    /*
     * Producer mode
     */
    ExampleDeliveryReportCb ex_dr_cb;

    /* Set delivery report callback */
    conf->set("dr_cb", &ex_dr_cb, errstr);

    /*
     * Create producer using accumulated global configuration.
     */
    RdKafka::Producer *producer = RdKafka::Producer::create(conf, errstr);
    if (!producer) {
      std::cerr << "Failed to create producer: " << errstr << std::endl;
      exit(1);
    }

    std::cout << "% Created producer " << producer->name() << std::endl;

    /*
     * Create topic handle.
     */
    RdKafka::Topic *topic = RdKafka::Topic::create(producer, topic_str,
						   tconf, errstr);
    if (!topic) {
      std::cerr << "Failed to create topic: " << errstr << std::endl;
      exit(1);
    }

    /*
     * Read messages from stdin and produce to broker.
     */
    for (std::string line; run && std::getline(std::cin, line);) {
      if (line.empty()) {
        producer->poll(0);
	continue;
      }

      /*
       * Produce message
       */
      RdKafka::ErrorCode resp =
	producer->produce(topic, partition,
			  RdKafka::Producer::RK_MSG_COPY /* Copy payload */,
			  const_cast<char *>(line.c_str()), line.size(),
			  NULL, NULL);
      if (resp != RdKafka::ERR_NO_ERROR)
	std::cerr << "% Produce failed: " <<
	  RdKafka::err2str(resp) << std::endl;
      else
	std::cerr << "% Produced message (" << line.size() << " bytes)" <<
	  std::endl;

      producer->poll(0);
    }
    run = true;

    while (run && producer->outq_len() > 0) {
      std::cerr << "Waiting for " << producer->outq_len() << std::endl;
      producer->poll(1000);
    }

    delete topic;
    delete producer;


  } else {
    /*
     * Consumer mode
     */

    /*
     * Create consumer using accumulated global configuration.
     */
    RdKafka::Consumer *consumer = RdKafka::Consumer::create(conf, errstr);
    if (!consumer) {
      std::cerr << "Failed to create consumer: " << errstr << std::endl;
      exit(1);
    }

    std::cout << "% Created consumer " << consumer->name() << std::endl;

    /*
     * Create topic handle.
     */
    RdKafka::Topic *topic = RdKafka::Topic::create(consumer, topic_str,
						   tconf, errstr);
    if (!topic) {
      std::cerr << "Failed to create topic: " << errstr << std::endl;
      exit(1);
    }

    /*
     * Start consumer for topic+partition at start offset
     */
    RdKafka::ErrorCode resp = consumer->start(topic, partition, start_offset);
    if (resp != RdKafka::ERR_NO_ERROR) {
      std::cerr << "Failed to start consumer: " <<
	RdKafka::err2str(resp) << std::endl;
      exit(1);
    }

    ExampleConsumeCb ex_consume_cb;

    /*
     * Consume messages
     */
    while (run) {
      if (use_ccb) {
        consumer->consume_callback(topic, partition, 1000,
                                   &ex_consume_cb, &use_ccb);
      } else {
        RdKafka::Message *msg = consumer->consume(topic, partition, 1000);
        msg_consume(msg, NULL);
        delete msg;
      }
      consumer->poll(0);
    }

    /*
     * Stop consumer
     */
    consumer->stop(topic, partition);

    consumer->poll(1000);

    delete topic;
    delete consumer;
  }


  /*
   * Wait for RdKafka to decommission.
   * This is not strictly needed (when check outq_len() above), but
   * allows RdKafka to clean up all its resources before the application
   * exits so that memory profilers such as valgrind wont complain about
   * memory leaks.
   */
  RdKafka::wait_destroyed(5000);

  return 0;
}<|MERGE_RESOLUTION|>--- conflicted
+++ resolved
@@ -179,13 +179,8 @@
   RdKafka::Conf *tconf = RdKafka::Conf::create(RdKafka::Conf::CONF_TOPIC);
 
 
-<<<<<<< HEAD
-  while ((opt = getopt(argc, argv, "PCt:p:b:z:qd:o:eX:AM:")) != -1) {
-	  switch (opt) {
-=======
   while ((opt = getopt(argc, argv, "PCt:p:b:z:qd:o:eX:AM:f:")) != -1) {
     switch (opt) {
->>>>>>> e3d98484
     case 'P':
     case 'C':
       mode = opt;
